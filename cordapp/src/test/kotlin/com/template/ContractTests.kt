--- conflicted
+++ resolved
@@ -19,11 +19,7 @@
     }
 
     @Test
-<<<<<<< HEAD
-    fun `dummy test`() = Unit
-=======
     fun `dummy test`() {
 
     }
->>>>>>> faf8f068
 }